from __future__ import division

from time import sleep, time
from threading import Event

from RPi import GPIO
from w1thermsensor import W1ThermSensor

from .devices import GPIODeviceError, GPIODevice, GPIOQueue


def _alias(key):
    return property(
        lambda self: getattr(self, key),
        lambda self, val: setattr(self, key, val))


class InputDeviceError(GPIODeviceError):
    pass


class InputDevice(GPIODevice):
    def __init__(self, pin=None, pull_up=False):
        super(InputDevice, self).__init__(pin)
        self._pull_up = pull_up
        self._active_edge = (GPIO.RISING, GPIO.FALLING)[pull_up]
        self._inactive_edge = (GPIO.FALLING, GPIO.RISING)[pull_up]
        if pull_up:
<<<<<<< HEAD
            self._active_state = GPIO.LOW
            self._inactive_state = GPIO.HIGH
        GPIO.setup(pin, GPIO.IN, (GPIO.PUD_DOWN, GPIO.PUD_UP)[pull_up])
=======
            self._active_state = 0
            self._inactive_state = 1
        pull = GPIO.PUD_UP if pull_up else GPIO.PUD_DOWN
        GPIO.setup(pin, GPIO.IN, pull)
>>>>>>> ae1c31e3

    @property
    def pull_up(self):
        return self._pull_up


class WaitableInputDevice(InputDevice):
    def __init__(self, pin=None, pull_up=False):
        super(WaitableInputDevice, self).__init__(pin, pull_up)
        self._active_event = Event()
        self._inactive_event = Event()
        self._when_activated = None
        self._when_deactivated = None
        self._last_state = None

    def wait_for_active(self, timeout=None):
        return self._active_event.wait(timeout)

    def wait_for_inactive(self, timeout=None):
        return self._inactive_event.wait(timeout)

    def _get_when_activated(self):
        return self._when_activated
    def _set_when_activated(self, value):
        if not callable(value) and value is not None:
            raise InputDeviceError('value must be None or a function')
        self._when_activated = value
    when_activated = property(_get_when_activated, _set_when_activated)

    def _get_when_deactivated(self):
        return self._when_deactivated
    def _set_when_deactivated(self, value):
        if not callable(value) and value is not None:
            raise InputDeviceError('value must be None or a function')
        self._when_deactivated = value
    when_deactivated = property(_get_when_deactivated, _set_when_deactivated)

    def _fire_events(self):
        old_state = self._last_state
        new_state = self._last_state = self.is_active
        if old_state is None:
            # Initial "indeterminate" state; set events but don't fire
            # callbacks as there's not necessarily an edge
            if new_state:
                self._active_event.set()
            else:
                self._inactive_event.set()
        else:
            if not old_state and new_state:
                self._inactive_event.clear()
                self._active_event.set()
                if self.when_activated:
                    self.when_activated()
            elif old_state and not new_state:
                self._active_event.clear()
                self._inactive_event.set()
                if self.when_deactivated:
                    self.when_deactivated()


class DigitalInputDevice(WaitableInputDevice):
    def __init__(self, pin=None, pull_up=False, bouncetime=None):
        super(DigitalInputDevice, self).__init__(pin, pull_up)
        # Yes, that's really the default bouncetime in RPi.GPIO...
        GPIO.add_event_detect(
                self.pin, GPIO.BOTH, callback=self._fire_events,
                bouncetime=-666 if bouncetime is None else bouncetime)
        # Call _fire_events once to set initial state of events
        super(DigitalInputDevice, self)._fire_events()

    def __del__(self):
        GPIO.remove_event_detect(self.pin)

    def _fire_events(self, channel):
        super(DigitalInputDevice, self)._fire_events()


class SmoothedInputDevice(WaitableInputDevice):
    def __init__(
            self, pin=None, pull_up=False, threshold=0.5,
            queue_len=5, sample_wait=0.0, partial=False):
        super(SmoothedInputDevice, self).__init__(pin, pull_up)
        self._queue = GPIOQueue(self, queue_len, sample_wait, partial)
        self.threshold = float(threshold)

    @property
    def queue_len(self):
        return self._queue.queue.maxlen

    @property
    def partial(self):
        return self._queue.partial

    @property
<<<<<<< HEAD
    def value(self):
        return self._queue.value
=======
    def motion_detected(self):
        return self.value > self.threshold

    def _get_sample_rate(self):
        return self._sample_rate

    def _set_sample_rate(self, value):
        if value <= 0:
            raise InputDeviceError('sample_rate must be greater than zero')
        self._sample_rate = value

    sample_rate = property(_get_sample_rate, _set_sample_rate)
>>>>>>> ae1c31e3

    def _get_threshold(self):
        return self._threshold

    def _set_threshold(self, value):
<<<<<<< HEAD
        if not (0.0 < value < 1.0):
            raise InputDeviceError('threshold must be between zero and one exclusive')
        self._threshold = float(value)
    threshold = property(_get_threshold, _set_threshold)

    @property
    def is_active(self):
        return self.value > self.threshold


class Button(DigitalInputDevice):
    def __init__(self, pin=None, pull_up=True, bouncetime=None):
        super(Button, self).__init__(pin, pull_up, bouncetime)
=======
        if value < 0:
            raise InputDeviceError('threshold must be zero or more')
        self._threshold = value

    threshold = property(_get_threshold, _set_threshold)

    def _fill_queue(self):
        while (
            not self._queue_thread.stopping.wait(1 / self.sample_rate) and
            len(self._queue) < self._queue.maxlen
        ):
            self._queue.append(self.is_active)
        self._queue_full.set()
        while not self._queue_thread.stopping.wait(1 / self.sample_rate):
            self._queue.append(self.is_active)


class LightSensor(InputDevice):
    def __init__(
            self, pin=None, queue_len=5, darkness_time=0.01,
            threshold=0.1, partial=False):
        super(LightSensor, self).__init__(pin, pull_up=False)
        if queue_len < 1:
            raise InputDeviceError('queue_len must be at least one')
        self.darkness_time = darkness_time
        self.threshold = threshold
        self.partial = partial
        self._charged = Event()
        GPIO.add_event_detect(
            self.pin, GPIO.RISING, lambda channel: self._charged.set()
        )
        self._queue = deque(maxlen=queue_len)
        self._queue_full = Event()
        self._queue_thread = GPIOThread(target=self._fill_queue)
        self._last_state = None
        self._when_light = None
        self._when_dark = None
        self._when_light_event = Event()
        self._when_dark_event = Event()
        self._queue_thread.start()
>>>>>>> ae1c31e3

    when_pressed = _alias('when_activated')
    when_released = _alias('when_deactivated')

<<<<<<< HEAD
    wait_for_press = _alias('wait_for_active')
    wait_for_release = _alias('wait_for_inactive')
=======
    @property
    def value(self):
        if not self.partial:
            self._queue_full.wait()
        try:
            return (
                1.0 - (sum(self._queue) / len(self._queue)) /
                self.darkness_time
            )
        except ZeroDivisionError:
            # No data == no light
            return 0.0
>>>>>>> ae1c31e3


<<<<<<< HEAD
class MotionSensor(SmoothedInputDevice):
    def __init__(
            self, pin=None, queue_len=5, sample_rate=10, threshold=0.5,
            partial=False):
        super(MotionSensor, self).__init__(
                pin, pull_up=False, threshold=threshold,
                queue_len=queue_len, sample_wait=1 / sample_rate, partial=partial)
        self._queue.start()

    motion_detected = _alias('is_active')
=======
    def _get_when_light(self):
        return self._when_light

    def _set_when_light(self, value):
        if not callable(value) and value is not None:
            raise InputDeviceError('when_light must be None or a function')
        self._when_light = value

    when_light = property(_get_when_light, _set_when_light)

    def _get_when_dark(self):
        return self._when_dark

    def _set_when_dark(self, value):
        if not callable(value) and value is not None:
            raise InputDeviceError('when_dark must be None or a function')
        self._when_dark = value
>>>>>>> ae1c31e3

    when_motion = _alias('when_activated')
    when_no_motion = _alias('when_deactivated')

    wait_for_motion = _alias('wait_for_active')
    wait_for_no_motion = _alias('wait_for_inactive')

<<<<<<< HEAD

class LightSensor(SmoothedInputDevice):
    def __init__(
            self, pin=None, queue_len=5, charge_time_limit=0.01,
            threshold=0.1, partial=False):
        super(LightSensor, self).__init__(
                pin, pull_up=False, threshold=threshold,
                queue_len=queue_len, sample_wait=0.0, partial=partial)
        self._charge_time_limit = charge_time_limit
        self._charged = Event()
        GPIO.add_event_detect(self.pin, GPIO.RISING, lambda channel: self._charged.set())
        self._queue.start()

    def __del__(self):
        GPIO.remove_event_detect(self.pin)

    @property
    def charge_time_limit(self):
        return self._charge_time_limit

    def _read(self):
=======
    def _get_darkness_time(self):
        return self._darkness_time

    def _set_darkness_time(self, value):
        if value <= 0.0:
            raise InputDeviceError('darkness_time must be greater than zero')
        self._darkness_time = value
        # XXX Empty the queue and restart the thread

    darkness_time = property(_get_darkness_time, _set_darkness_time)

    def _get_threshold(self):
        return self._threshold

    def _set_threshold(self, value):
        if value < 0:
            raise InputDeviceError('threshold must be zero or more')
        self._threshold = value

    threshold = property(_get_threshold, _set_threshold)

    def _fill_queue(self):
        try:
            while (not self._queue_thread.stopping.is_set() and
                    len(self._queue) < self._queue.maxlen):
                self._queue.append(self._time_charging())
                if self.partial:
                    self._fire_events()
            self._queue_full.set()
            while not self._queue_thread.stopping.is_set():
                self._queue.append(self._time_charging())
                self._fire_events()
        finally:
            GPIO.remove_event_detect(self.pin)

    def _time_charging(self):
>>>>>>> ae1c31e3
        # Drain charge from the capacitor
        GPIO.setup(self.pin, GPIO.OUT)
        GPIO.output(self.pin, GPIO.LOW)
        sleep(0.1)
        # Time the charging of the capacitor
        start = time()
        self._charged.clear()
        GPIO.setup(self.pin, GPIO.IN)
        self._charged.wait(self.charge_time_limit)
        return 1.0 - min(self.charge_time_limit, time() - start) / self.charge_time_limit

    light_detected = _alias('is_active')

    when_light = _alias('when_activated')
    when_dark = _alias('when_deactivated')

    wait_for_light = _alias('wait_for_active')
    wait_for_dark = _alias('wait_for_inactive')



class TemperatureSensor(W1ThermSensor):
    @property
    def value(self):
<<<<<<< HEAD
        return self.get_temperature()
=======
        return self.get_temperature()
>>>>>>> ae1c31e3
<|MERGE_RESOLUTION|>--- conflicted
+++ resolved
@@ -26,16 +26,9 @@
         self._active_edge = (GPIO.RISING, GPIO.FALLING)[pull_up]
         self._inactive_edge = (GPIO.FALLING, GPIO.RISING)[pull_up]
         if pull_up:
-<<<<<<< HEAD
             self._active_state = GPIO.LOW
             self._inactive_state = GPIO.HIGH
         GPIO.setup(pin, GPIO.IN, (GPIO.PUD_DOWN, GPIO.PUD_UP)[pull_up])
-=======
-            self._active_state = 0
-            self._inactive_state = 1
-        pull = GPIO.PUD_UP if pull_up else GPIO.PUD_DOWN
-        GPIO.setup(pin, GPIO.IN, pull)
->>>>>>> ae1c31e3
 
     @property
     def pull_up(self):
@@ -130,29 +123,13 @@
         return self._queue.partial
 
     @property
-<<<<<<< HEAD
     def value(self):
         return self._queue.value
-=======
-    def motion_detected(self):
-        return self.value > self.threshold
-
-    def _get_sample_rate(self):
-        return self._sample_rate
-
-    def _set_sample_rate(self, value):
-        if value <= 0:
-            raise InputDeviceError('sample_rate must be greater than zero')
-        self._sample_rate = value
-
-    sample_rate = property(_get_sample_rate, _set_sample_rate)
->>>>>>> ae1c31e3
 
     def _get_threshold(self):
         return self._threshold
 
     def _set_threshold(self, value):
-<<<<<<< HEAD
         if not (0.0 < value < 1.0):
             raise InputDeviceError('threshold must be between zero and one exclusive')
         self._threshold = float(value)
@@ -166,72 +143,14 @@
 class Button(DigitalInputDevice):
     def __init__(self, pin=None, pull_up=True, bouncetime=None):
         super(Button, self).__init__(pin, pull_up, bouncetime)
-=======
-        if value < 0:
-            raise InputDeviceError('threshold must be zero or more')
-        self._threshold = value
-
-    threshold = property(_get_threshold, _set_threshold)
-
-    def _fill_queue(self):
-        while (
-            not self._queue_thread.stopping.wait(1 / self.sample_rate) and
-            len(self._queue) < self._queue.maxlen
-        ):
-            self._queue.append(self.is_active)
-        self._queue_full.set()
-        while not self._queue_thread.stopping.wait(1 / self.sample_rate):
-            self._queue.append(self.is_active)
-
-
-class LightSensor(InputDevice):
-    def __init__(
-            self, pin=None, queue_len=5, darkness_time=0.01,
-            threshold=0.1, partial=False):
-        super(LightSensor, self).__init__(pin, pull_up=False)
-        if queue_len < 1:
-            raise InputDeviceError('queue_len must be at least one')
-        self.darkness_time = darkness_time
-        self.threshold = threshold
-        self.partial = partial
-        self._charged = Event()
-        GPIO.add_event_detect(
-            self.pin, GPIO.RISING, lambda channel: self._charged.set()
-        )
-        self._queue = deque(maxlen=queue_len)
-        self._queue_full = Event()
-        self._queue_thread = GPIOThread(target=self._fill_queue)
-        self._last_state = None
-        self._when_light = None
-        self._when_dark = None
-        self._when_light_event = Event()
-        self._when_dark_event = Event()
-        self._queue_thread.start()
->>>>>>> ae1c31e3
 
     when_pressed = _alias('when_activated')
     when_released = _alias('when_deactivated')
 
-<<<<<<< HEAD
     wait_for_press = _alias('wait_for_active')
     wait_for_release = _alias('wait_for_inactive')
-=======
-    @property
-    def value(self):
-        if not self.partial:
-            self._queue_full.wait()
-        try:
-            return (
-                1.0 - (sum(self._queue) / len(self._queue)) /
-                self.darkness_time
-            )
-        except ZeroDivisionError:
-            # No data == no light
-            return 0.0
->>>>>>> ae1c31e3
-
-
-<<<<<<< HEAD
+
+
 class MotionSensor(SmoothedInputDevice):
     def __init__(
             self, pin=None, queue_len=5, sample_rate=10, threshold=0.5,
@@ -242,25 +161,6 @@
         self._queue.start()
 
     motion_detected = _alias('is_active')
-=======
-    def _get_when_light(self):
-        return self._when_light
-
-    def _set_when_light(self, value):
-        if not callable(value) and value is not None:
-            raise InputDeviceError('when_light must be None or a function')
-        self._when_light = value
-
-    when_light = property(_get_when_light, _set_when_light)
-
-    def _get_when_dark(self):
-        return self._when_dark
-
-    def _set_when_dark(self, value):
-        if not callable(value) and value is not None:
-            raise InputDeviceError('when_dark must be None or a function')
-        self._when_dark = value
->>>>>>> ae1c31e3
 
     when_motion = _alias('when_activated')
     when_no_motion = _alias('when_deactivated')
@@ -268,7 +168,6 @@
     wait_for_motion = _alias('wait_for_active')
     wait_for_no_motion = _alias('wait_for_inactive')
 
-<<<<<<< HEAD
 
 class LightSensor(SmoothedInputDevice):
     def __init__(
@@ -290,44 +189,6 @@
         return self._charge_time_limit
 
     def _read(self):
-=======
-    def _get_darkness_time(self):
-        return self._darkness_time
-
-    def _set_darkness_time(self, value):
-        if value <= 0.0:
-            raise InputDeviceError('darkness_time must be greater than zero')
-        self._darkness_time = value
-        # XXX Empty the queue and restart the thread
-
-    darkness_time = property(_get_darkness_time, _set_darkness_time)
-
-    def _get_threshold(self):
-        return self._threshold
-
-    def _set_threshold(self, value):
-        if value < 0:
-            raise InputDeviceError('threshold must be zero or more')
-        self._threshold = value
-
-    threshold = property(_get_threshold, _set_threshold)
-
-    def _fill_queue(self):
-        try:
-            while (not self._queue_thread.stopping.is_set() and
-                    len(self._queue) < self._queue.maxlen):
-                self._queue.append(self._time_charging())
-                if self.partial:
-                    self._fire_events()
-            self._queue_full.set()
-            while not self._queue_thread.stopping.is_set():
-                self._queue.append(self._time_charging())
-                self._fire_events()
-        finally:
-            GPIO.remove_event_detect(self.pin)
-
-    def _time_charging(self):
->>>>>>> ae1c31e3
         # Drain charge from the capacitor
         GPIO.setup(self.pin, GPIO.OUT)
         GPIO.output(self.pin, GPIO.LOW)
@@ -352,8 +213,4 @@
 class TemperatureSensor(W1ThermSensor):
     @property
     def value(self):
-<<<<<<< HEAD
         return self.get_temperature()
-=======
-        return self.get_temperature()
->>>>>>> ae1c31e3
